--- conflicted
+++ resolved
@@ -244,14 +244,8 @@
                 self.model.save(base_path / 'final-model.pt')
                 log.info('Done.')
 
-<<<<<<< HEAD
         # test best model on test data
-        final_score = self.final_test(base_path, embeddings_in_memory, evaluation_metric, mini_batch_size)
-=======
-        final_score = 0.0
-        if not param_selection_mode:
-            final_score = self.final_test(base_path, embeddings_in_memory, evaluation_metric, eval_mini_batch_size)
->>>>>>> 65cbf651
+        final_score = self.final_test(base_path, embeddings_in_memory, evaluation_metric, eval_mini_batch_size)
 
         return {'test_score': final_score,
                 'dev_score_history': dev_score_history,
