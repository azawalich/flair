--- conflicted
+++ resolved
@@ -15,7 +15,7 @@
 
 log = logging.getLogger('flair')
 
-class Attention(nn.Module):
+class Attention(flair.nn.Model):
 
     '''
     This class implements soft-attention
@@ -54,46 +54,6 @@
         return weighting
 
 
-import torch
-import torch.nn as nn
-import torch.nn.functional as F 
-
-class Attention(flair.nn.Model):
-
-    '''
-    This class implements soft-attention
-    '''
-
-    def __init__(self, batch_first: bool = True):
-
-        super(Attention, self).__init__()
-        self.batch_first: bool = batch_first
-        
-    def forward(self, , attention_size: int, attention_candidates: torch.Tensor, weighted_sum_candidates: torch.Tensor = None) -> torch.Tensor:
-
-        self.attention_tensor: torch.Tensor = torch.empty(attention_candidates.size(0), attention_size, 1) 
-        torch.nn.init.ones_(self.attention_tensor)
-
-        if self.batch_first:
-            weights = F.softmax(torch.matmul(attention_candidates, self.attention_tensor), dim=1)
-        else:
-            dummy = torch.empty(attention_candidates.size(1), attention_candidates.size(0), attention_candidates.size(2))
-            
-            for i in range(attention_candidates.size(1)):
-                dummy[i] = torch.cat([attention_candidates[j, i, :] for j in range(attention_candidates.size(0))],
-                                     dim=0).view(attention_candidates.size(0), attention_candidates.size(2))
-
-            weights = F.softmax(torch.matmul(dummy, self.attention_tensor), dim=1)  
-
-        
-        if weighted_sum_candidates is None:
-            weighting = torch.matmul(weights, attention_candidates)
-        else:
-            weighting = torch.matmul(weights, weighted_sum_candidates)  
-
-        return weighting
-
-
 class TextClassifier(flair.nn.Model):
     """
     Text Classification Model
@@ -116,12 +76,10 @@
         self.attention = attention
 
         if self.attention:
-<<<<<<< HEAD
+
             self.attention_model = Attention(batch_first=False)
             print('USING ATTENTION')
-=======
-            self.attention_model = Attention()
->>>>>>> c6107f80
+
 
         self.document_embeddings: flair.embeddings.DocumentLSTMEmbeddings = document_embeddings
 
@@ -147,21 +105,12 @@
             text_embedding_list = [sentence.get_embedding().unsqueeze(0) for sentence in sentences]
             text_embedding_tensor = torch.cat(text_embedding_list, 0)
             label_scores = self.decoder(text_embedding_tensor)
-<<<<<<< HEAD
+
         else:
             lstm_outputs = self.document_embeddings.embed(sentences, return_sequences = True) 
             text_embedding_tensor = self.attention_model.forward(attention_candidates = lstm_outputs, attention_size=lstm_outputs.size(-1)).squeeze()
             label_scores = self.decoder(text_embedding_tensor)
         
-=======
-        
-        else:
-            print('USING ATTENTION')
-            lstm_outputs = self.document_embeddings.embed(sentences, return_sequences = True) 
-            text_embedding_tensor = self.attention_model.forward(attention_candidates = lstm_outputs, attention_size=lstm_outputs.size(-1) ,batch_first = False)
-            label_scores = self.decoder(text_embedding_tensor)
-
->>>>>>> c6107f80
         return label_scores
 
     def save(self, model_file: Union[str, Path]):
@@ -186,6 +135,7 @@
             'state_dict': self.state_dict(),
             'document_embeddings': self.document_embeddings,
             'label_dictionary': self.label_dictionary,
+        
             'multi_label': self.multi_label,
             'optimizer_state_dict': optimizer_state,
             'scheduler_state_dict': scheduler_state,
